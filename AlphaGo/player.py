--- conflicted
+++ resolved
@@ -16,40 +16,24 @@
     def run_cmd(self, command):
         return self.engine.run_cmd(command)
 
-
 if __name__ == '__main__':
     parser = argparse.ArgumentParser()
-<<<<<<< HEAD
-    parser.add_argument("--checkpoint_path", type=str, default=None)
-=======
     parser.add_argument("--checkpoint_path", type=str, default="None")
->>>>>>> 5849776c
     parser.add_argument("--role", type=str, default="unknown")
     parser.add_argument("--debug", type=str, default="False")
     parser.add_argument("--game", type=str, default="go")
     args = parser.parse_args()
-<<<<<<< HEAD
-
-    if args.checkpoint_path == 'None':
-        args.checkpoint_path = None
-    game = Game(checkpoint_path=args.checkpoint_path)
-=======
     if args.checkpoint_path == 'None':
         args.checkpoint_path = None
     game = Game(name=args.game, role=args.role,
                 checkpoint_path=args.checkpoint_path,
                 debug=eval(args.debug))
->>>>>>> 5849776c
     engine = GTPEngine(game_obj=game, name='tianshou', version=0)
 
     daemon = Pyro4.Daemon()                # make a Pyro daemon
     ns = Pyro4.locateNS()                  # find the name server
     player = Player(role=args.role, engine=engine)
-<<<<<<< HEAD
-    print "Init " + args.role + " player finished"
-=======
     print("Init " + args.role + " player finished")
->>>>>>> 5849776c
     uri = daemon.register(player)          # register the greeting maker as a Pyro object
     print("Start on name " + args.role)
     ns.register(args.role, uri)            # register the object with a name in the name server
